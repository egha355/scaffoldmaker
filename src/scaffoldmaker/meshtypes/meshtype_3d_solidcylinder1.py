"""
Generates a solid cylinder using a ShieldMesh of all cube elements,
 with variable numbers of elements in major, minor and length directions.
"""

from __future__ import division
import math
import copy
from opencmiss.utils.zinc.field import findOrCreateFieldCoordinates
from scaffoldmaker.meshtypes.scaffold_base import Scaffold_base
from scaffoldmaker.utils.meshrefinement import MeshRefinement
<<<<<<< HEAD
from scaffoldmaker.utils import vector
from scaffoldmaker.utils.cylindermesh import CylinderMesh, CylinderShape, ConeBaseProgression, Tapered, \
    CylinderEnds, CylinderCentralPath
from scaffoldmaker.utils.zinc_utils import exnodeStringFromNodeValues
from scaffoldmaker.scaffoldpackage import ScaffoldPackage
from scaffoldmaker.meshtypes.meshtype_1d_path1 import MeshType_1d_path1, extractPathParametersFromRegion
from opencmiss.zinc.node import Node
from scaffoldmaker.utils.interpolation import sampleCubicHermiteCurves, interpolateSampleCubicHermite,\
    smoothCubicHermiteDerivativesLine, getCubicHermiteArcLength,DerivativeScalingMode, sampleParameterAlongLine
from scaffoldmaker.utils import centralpath
=======
from scaffoldmaker.utils.cylindermesh import CylinderMesh, CylinderShape, CylinderEnds, CylinderCentralPath
from scaffoldmaker.utils.zinc_utils import exnodeStringFromNodeValues
from scaffoldmaker.scaffoldpackage import ScaffoldPackage
from scaffoldmaker.meshtypes.meshtype_1d_path1 import MeshType_1d_path1
from opencmiss.zinc.node import Node

>>>>>>> 622e1279

class MeshType_3d_solidcylinder1(Scaffold_base):
    """
Generates a solid cylinder using a ShieldMesh of all cube elements,
with variable numbers of elements in major, minor and length directions.
    """
    centralPathDefaultScaffoldPackages = {
        'Cylinder 1': ScaffoldPackage(MeshType_1d_path1, {
            'scaffoldSettings': {
                'Coordinate dimensions': 3,
<<<<<<< HEAD
                'Length': 1.0,
                'Number of elements': 1
            },
            'meshEdits': exnodeStringFromNodeValues(
                [Node.VALUE_LABEL_VALUE, Node.VALUE_LABEL_D_DS1, Node.VALUE_LABEL_D_DS2, Node.VALUE_LABEL_D2_DS1DS2], [
                    [[0.0, 0.0, 0.0], [0.0, 0.0, 1.0], [1.0, 0.0, 0.0], [0.0, 0.0, 0.5]],
                    [[0.0, 0.0, 1.0], [0.0, 0.0, 1.0], [1.0, 0.0, 0.0], [0.0, 0.0, 0.5]]])
=======
                'D2 derivatives': True,
                'D3 derivatives': True,
                'Length': 3.0,
                'Number of elements': 3
            },
            'meshEdits': exnodeStringFromNodeValues(
                [Node.VALUE_LABEL_VALUE, Node.VALUE_LABEL_D_DS1, Node.VALUE_LABEL_D_DS2, Node.VALUE_LABEL_D2_DS1DS2,
                 Node.VALUE_LABEL_D_DS3, Node.VALUE_LABEL_D2_DS1DS3], [
                    [[0.0, 0.0, 0.0], [0.0, 0.0, 1.0], [1.0, 0.0, 0.0], [0.0, 0.0, 0.0], [0.0, 1.0, 0.0], [0.0, 0.0, 0.0]],
                    [[0.0, 0.0, 1.0], [0.0, 0.0, 1.0], [1.0, 0.0, 0.0], [0.0, 0.0, 0.0], [0.0, 1.0, 0.0], [0.0, 0.0, 0.0]],
                    [[0.0, 0.0, 2.0], [0.0, 0.0, 1.0], [1.0, 0.0, 0.0], [0.0, 0.0, 0.0], [0.0, 1.0, 0.0], [0.0, 0.0, 0.0]],
                    [[0.0, 0.0, 3.0], [0.0, 0.0, 1.0], [1.0, 0.0, 0.0], [0.0, 0.0, 0.0], [0.0, 1.0, 0.0], [0.0, 0.0, 0.0]]
                ])
>>>>>>> 622e1279
        })
    }

    @staticmethod
    def getName():
        return '3D Solid Cylinder 1'

<<<<<<< HEAD

    @classmethod
    def getDefaultOptions(cls,parameterSetName='Default'):
        centralPathOption = cls.centralPathDefaultScaffoldPackages['Cylinder 1']
        options = {
            'Central path': copy.deepcopy(centralPathOption),
            'Use central path': False,
=======
    @classmethod
    def getDefaultOptions(cls, parameterSetName='Default'):
        centralPathOption = cls.centralPathDefaultScaffoldPackages['Cylinder 1']
        options = {
            'Central path': copy.deepcopy(centralPathOption),
>>>>>>> 622e1279
            'Number of elements across major': 4,
            'Number of elements across minor': 4,
            'Number of elements along': 1,
            'Lower half': False,
            'Use cross derivatives': False,
            'Refine': False,
            'Refine number of elements across major': 1,
            'Refine number of elements along': 1
        }
        return options

    @staticmethod
    def getOrderedOptionNames():
        return [
            'Central path',
<<<<<<< HEAD
            'Use central path',
=======
>>>>>>> 622e1279
            'Number of elements across major',
            'Number of elements across minor',
            'Number of elements along',
            'Lower half',
            'Refine',
            'Refine number of elements across major',
            'Refine number of elements along'
        ]

    @classmethod
    def getOptionValidScaffoldTypes(cls, optionName):
        if optionName == 'Central path':
            return [MeshType_1d_path1]
        return []

    @classmethod
    def getOptionScaffoldTypeParameterSetNames(cls, optionName, scaffoldType):
        if optionName == 'Central path':
            return list(cls.centralPathDefaultScaffoldPackages.keys())
        assert scaffoldType in cls.getOptionValidScaffoldTypes(optionName), \
            cls.__name__ + '.getOptionScaffoldTypeParameterSetNames.  ' + \
            'Invalid option \'' + optionName + '\' scaffold type ' + scaffoldType.getName()
        return scaffoldType.getParameterSetNames()

    @classmethod
    def getOptionScaffoldPackage(cls, optionName, scaffoldType, parameterSetName=None):
        '''
        :param parameterSetName:  Name of valid parameter set for option Scaffold, or None for default.
        :return: ScaffoldPackage.
        '''
        if parameterSetName:
            assert parameterSetName in cls.getOptionScaffoldTypeParameterSetNames(optionName, scaffoldType), \
                'Invalid parameter set ' + str(parameterSetName) + ' for scaffold ' + str(scaffoldType.getName()) + \
                ' in option ' + str(optionName) + ' of scaffold ' + cls.getName()
        if optionName == 'Central path':
            if not parameterSetName:
                parameterSetName = list(cls.centralPathDefaultScaffoldPackages.keys())[0]
            return copy.deepcopy(cls.centralPathDefaultScaffoldPackages[parameterSetName])
        assert False, cls.__name__ + '.getOptionScaffoldPackage:  Option ' + optionName + ' is not a scaffold'

    @classmethod
<<<<<<< HEAD
    def checkOptions(cls,options):
=======
    def checkOptions(cls, options):
>>>>>>> 622e1279
        if not options['Central path'].getScaffoldType() in cls.getOptionValidScaffoldTypes('Central path'):
            options['Central path'] = cls.getOptionScaffoldPackage('Central path', MeshType_1d_path1)
        dependentChanges = False

        if options['Number of elements across major'] < 4:
            options['Number of elements across major'] = 4
        if options['Number of elements across major'] % 2:
            options['Number of elements across major'] += 1

        if options['Number of elements across minor'] < 4:
            options['Number of elements across minor'] = 4
        if options['Number of elements across minor'] % 2:
            options['Number of elements across minor'] += 1
        if options['Number of elements along'] < 1:
            options['Number of elements along'] = 1

        return dependentChanges

    @staticmethod
    def generateBaseMesh(region, options):
        """
        Generate the base tricubic Hermite mesh. See also generateMesh().
        :param region: Zinc region to define model in. Must be empty.
        :param options: Dict containing options. See getDefaultOptions().
        :return: None
        """

        centralPath = options['Central path']
<<<<<<< HEAD
        useCentralPath = options['Use central path']
=======
>>>>>>> 622e1279
        full = not options['Lower half']
        elementsCountAcrossMajor = options['Number of elements across major']
        if not full:
            elementsCountAcrossMajor //= 2
        elementsCountAcrossMinor = options['Number of elements across minor']
        elementsCountAlong = options['Number of elements along']
        useCrossDerivatives = options['Use cross derivatives']

        if useCentralPath:
            cylinderCentralPath = CylinderCentralPath(region, centralPath, elementsCountAlong)
        else:
            cylinderCentralPath = None

            # segmentLength = length / segmentCount
            # elementAlongLength = length / elementsCountAlong
            # # print('Length = ', length)

            # Sample central path
            # sx, sd1, se, sxi, ssf = sampleCubicHermiteCurves(cx, cd1, elementsCountAlongSegment * segmentCount)
            # sd2, sd12 = interpolateSampleCubicHermite(cd2, cd12, se, sxi, ssf)

            # # Generate variation of radius & tc width along length
            # lengthList = [0.0, duodenumLength, duodenumLength + jejunumLength, length]
            # innerRadiusList = [duodenumInnerRadius, duodenumJejunumInnerRadius, jejunumIleumInnerRadius, ileumInnerRadius]
            # innerRadiusSegmentList, dInnerRadiusSegmentList = sampleParameterAlongLine(lengthList, innerRadiusList,
            #                                                                                   segmentCount)

        fm = region.getFieldmodule()
        coordinates = findOrCreateFieldCoordinates(fm)

<<<<<<< HEAD
        axis1 = [1.0, 0.0, 0.0]
        axis2 = [0.0, 1.0, 0.0]
        axis3 = [0.0, 0.0, 1.0]

        if not useCentralPath:
            majorRatio, majorProgression = radiusChange(majorRadius, majorRadiusEndRatio, elementsCountAlong, geometric=majorGeometric)
            minorRatio, minorProgression = radiusChange(minorRadius, minorRadiusEndRatio, elementsCountAlong, geometric=minorGeometric)
            radiusChanges = Tapered(majorRatio, majorProgression, minorRatio, minorProgression)
        else:
            radiusChanges = []
=======
        cylinderCentralPath = CylinderCentralPath(region, centralPath, elementsCountAlong)
>>>>>>> 622e1279

        cylinderShape = CylinderShape.CYLINDER_SHAPE_FULL if full else CylinderShape.CYLINDER_SHAPE_LOWER_HALF

        base = CylinderEnds(elementsCountAcrossMajor, elementsCountAcrossMinor, [0.0, 0.0, 0.0],
<<<<<<< HEAD
                            vector.setMagnitude(axis3, length), vector.setMagnitude(axis1, majorRadius), minorRadius)
        cylinder1 = CylinderMesh(fm, coordinates, elementsCountAlong, base,
                                 cylinderShape=cylinderShape, tapered=radiusChanges,
=======
                            cylinderCentralPath.alongAxis[0], cylinderCentralPath.majorAxis[0],
                            cylinderCentralPath.minorRadii[0])
        cylinder1 = CylinderMesh(fm, coordinates, elementsCountAlong, base,
                                 cylinderShape=cylinderShape,
>>>>>>> 622e1279
                                 cylinderCentralPath=cylinderCentralPath, useCrossDerivatives=False)

        annotationGroup = []
        return annotationGroup

    @classmethod
    def refineMesh(cls, meshRefinement, options):
        """
        Refine source mesh into separate region, with change of basis.
        :param meshRefinement: MeshRefinement, which knows source and target region.
        :param options: Dict containing options. See getDefaultOptions().
        """
        assert isinstance(meshRefinement, MeshRefinement)
        refineElementsCountAcrossMajor = options['Refine number of elements across major']
        refineElementsCountAlong = options['Refine number of elements along']
<<<<<<< HEAD
        meshRefinement.refineAllElementsCubeStandard3d(refineElementsCountAcrossMajor, refineElementsCountAlong, refineElementsCountAcrossMajor)

def radiusChange(radius,radiusEndRatio,elementsCountAlong,geometric=True):
    '''
    returns common ratio ro common difference for radius change.
    :param radius: cylinder base radius
    :param geometric: if True the radius change as r_n+1=r_n*ratio otherwise r_n+1 = r_n + ratio
    :return: common ratio (difference) and type of progression (either geometric or arithmetic).
    '''
    if geometric:
        ratio = math.pow(radiusEndRatio, 1.0 / elementsCountAlong)
        progression = ConeBaseProgression.GEOMETRIC_PROGRESSION
    else:
        ratio = (radiusEndRatio * radius - radius) / elementsCountAlong
        progression = ConeBaseProgression.ARITHMETIC_PROGRESSION

    return ratio, progression
=======
        meshRefinement.refineAllElementsCubeStandard3d(refineElementsCountAcrossMajor, refineElementsCountAlong, refineElementsCountAcrossMajor)
>>>>>>> 622e1279
<|MERGE_RESOLUTION|>--- conflicted
+++ resolved
@@ -9,25 +9,12 @@
 from opencmiss.utils.zinc.field import findOrCreateFieldCoordinates
 from scaffoldmaker.meshtypes.scaffold_base import Scaffold_base
 from scaffoldmaker.utils.meshrefinement import MeshRefinement
-<<<<<<< HEAD
-from scaffoldmaker.utils import vector
-from scaffoldmaker.utils.cylindermesh import CylinderMesh, CylinderShape, ConeBaseProgression, Tapered, \
-    CylinderEnds, CylinderCentralPath
-from scaffoldmaker.utils.zinc_utils import exnodeStringFromNodeValues
-from scaffoldmaker.scaffoldpackage import ScaffoldPackage
-from scaffoldmaker.meshtypes.meshtype_1d_path1 import MeshType_1d_path1, extractPathParametersFromRegion
-from opencmiss.zinc.node import Node
-from scaffoldmaker.utils.interpolation import sampleCubicHermiteCurves, interpolateSampleCubicHermite,\
-    smoothCubicHermiteDerivativesLine, getCubicHermiteArcLength,DerivativeScalingMode, sampleParameterAlongLine
-from scaffoldmaker.utils import centralpath
-=======
 from scaffoldmaker.utils.cylindermesh import CylinderMesh, CylinderShape, CylinderEnds, CylinderCentralPath
 from scaffoldmaker.utils.zinc_utils import exnodeStringFromNodeValues
 from scaffoldmaker.scaffoldpackage import ScaffoldPackage
 from scaffoldmaker.meshtypes.meshtype_1d_path1 import MeshType_1d_path1
 from opencmiss.zinc.node import Node
 
->>>>>>> 622e1279
 
 class MeshType_3d_solidcylinder1(Scaffold_base):
     """
@@ -38,15 +25,6 @@
         'Cylinder 1': ScaffoldPackage(MeshType_1d_path1, {
             'scaffoldSettings': {
                 'Coordinate dimensions': 3,
-<<<<<<< HEAD
-                'Length': 1.0,
-                'Number of elements': 1
-            },
-            'meshEdits': exnodeStringFromNodeValues(
-                [Node.VALUE_LABEL_VALUE, Node.VALUE_LABEL_D_DS1, Node.VALUE_LABEL_D_DS2, Node.VALUE_LABEL_D2_DS1DS2], [
-                    [[0.0, 0.0, 0.0], [0.0, 0.0, 1.0], [1.0, 0.0, 0.0], [0.0, 0.0, 0.5]],
-                    [[0.0, 0.0, 1.0], [0.0, 0.0, 1.0], [1.0, 0.0, 0.0], [0.0, 0.0, 0.5]]])
-=======
                 'D2 derivatives': True,
                 'D3 derivatives': True,
                 'Length': 3.0,
@@ -60,7 +38,6 @@
                     [[0.0, 0.0, 2.0], [0.0, 0.0, 1.0], [1.0, 0.0, 0.0], [0.0, 0.0, 0.0], [0.0, 1.0, 0.0], [0.0, 0.0, 0.0]],
                     [[0.0, 0.0, 3.0], [0.0, 0.0, 1.0], [1.0, 0.0, 0.0], [0.0, 0.0, 0.0], [0.0, 1.0, 0.0], [0.0, 0.0, 0.0]]
                 ])
->>>>>>> 622e1279
         })
     }
 
@@ -68,21 +45,11 @@
     def getName():
         return '3D Solid Cylinder 1'
 
-<<<<<<< HEAD
-
-    @classmethod
-    def getDefaultOptions(cls,parameterSetName='Default'):
-        centralPathOption = cls.centralPathDefaultScaffoldPackages['Cylinder 1']
-        options = {
-            'Central path': copy.deepcopy(centralPathOption),
-            'Use central path': False,
-=======
     @classmethod
     def getDefaultOptions(cls, parameterSetName='Default'):
         centralPathOption = cls.centralPathDefaultScaffoldPackages['Cylinder 1']
         options = {
             'Central path': copy.deepcopy(centralPathOption),
->>>>>>> 622e1279
             'Number of elements across major': 4,
             'Number of elements across minor': 4,
             'Number of elements along': 1,
@@ -98,10 +65,6 @@
     def getOrderedOptionNames():
         return [
             'Central path',
-<<<<<<< HEAD
-            'Use central path',
-=======
->>>>>>> 622e1279
             'Number of elements across major',
             'Number of elements across minor',
             'Number of elements along',
@@ -143,11 +106,7 @@
         assert False, cls.__name__ + '.getOptionScaffoldPackage:  Option ' + optionName + ' is not a scaffold'
 
     @classmethod
-<<<<<<< HEAD
-    def checkOptions(cls,options):
-=======
     def checkOptions(cls, options):
->>>>>>> 622e1279
         if not options['Central path'].getScaffoldType() in cls.getOptionValidScaffoldTypes('Central path'):
             options['Central path'] = cls.getOptionScaffoldPackage('Central path', MeshType_1d_path1)
         dependentChanges = False
@@ -176,10 +135,6 @@
         """
 
         centralPath = options['Central path']
-<<<<<<< HEAD
-        useCentralPath = options['Use central path']
-=======
->>>>>>> 622e1279
         full = not options['Lower half']
         elementsCountAcrossMajor = options['Number of elements across major']
         if not full:
@@ -188,56 +143,18 @@
         elementsCountAlong = options['Number of elements along']
         useCrossDerivatives = options['Use cross derivatives']
 
-        if useCentralPath:
-            cylinderCentralPath = CylinderCentralPath(region, centralPath, elementsCountAlong)
-        else:
-            cylinderCentralPath = None
-
-            # segmentLength = length / segmentCount
-            # elementAlongLength = length / elementsCountAlong
-            # # print('Length = ', length)
-
-            # Sample central path
-            # sx, sd1, se, sxi, ssf = sampleCubicHermiteCurves(cx, cd1, elementsCountAlongSegment * segmentCount)
-            # sd2, sd12 = interpolateSampleCubicHermite(cd2, cd12, se, sxi, ssf)
-
-            # # Generate variation of radius & tc width along length
-            # lengthList = [0.0, duodenumLength, duodenumLength + jejunumLength, length]
-            # innerRadiusList = [duodenumInnerRadius, duodenumJejunumInnerRadius, jejunumIleumInnerRadius, ileumInnerRadius]
-            # innerRadiusSegmentList, dInnerRadiusSegmentList = sampleParameterAlongLine(lengthList, innerRadiusList,
-            #                                                                                   segmentCount)
-
         fm = region.getFieldmodule()
         coordinates = findOrCreateFieldCoordinates(fm)
 
-<<<<<<< HEAD
-        axis1 = [1.0, 0.0, 0.0]
-        axis2 = [0.0, 1.0, 0.0]
-        axis3 = [0.0, 0.0, 1.0]
-
-        if not useCentralPath:
-            majorRatio, majorProgression = radiusChange(majorRadius, majorRadiusEndRatio, elementsCountAlong, geometric=majorGeometric)
-            minorRatio, minorProgression = radiusChange(minorRadius, minorRadiusEndRatio, elementsCountAlong, geometric=minorGeometric)
-            radiusChanges = Tapered(majorRatio, majorProgression, minorRatio, minorProgression)
-        else:
-            radiusChanges = []
-=======
         cylinderCentralPath = CylinderCentralPath(region, centralPath, elementsCountAlong)
->>>>>>> 622e1279
 
         cylinderShape = CylinderShape.CYLINDER_SHAPE_FULL if full else CylinderShape.CYLINDER_SHAPE_LOWER_HALF
 
         base = CylinderEnds(elementsCountAcrossMajor, elementsCountAcrossMinor, [0.0, 0.0, 0.0],
-<<<<<<< HEAD
-                            vector.setMagnitude(axis3, length), vector.setMagnitude(axis1, majorRadius), minorRadius)
-        cylinder1 = CylinderMesh(fm, coordinates, elementsCountAlong, base,
-                                 cylinderShape=cylinderShape, tapered=radiusChanges,
-=======
                             cylinderCentralPath.alongAxis[0], cylinderCentralPath.majorAxis[0],
                             cylinderCentralPath.minorRadii[0])
         cylinder1 = CylinderMesh(fm, coordinates, elementsCountAlong, base,
                                  cylinderShape=cylinderShape,
->>>>>>> 622e1279
                                  cylinderCentralPath=cylinderCentralPath, useCrossDerivatives=False)
 
         annotationGroup = []
@@ -253,24 +170,4 @@
         assert isinstance(meshRefinement, MeshRefinement)
         refineElementsCountAcrossMajor = options['Refine number of elements across major']
         refineElementsCountAlong = options['Refine number of elements along']
-<<<<<<< HEAD
-        meshRefinement.refineAllElementsCubeStandard3d(refineElementsCountAcrossMajor, refineElementsCountAlong, refineElementsCountAcrossMajor)
-
-def radiusChange(radius,radiusEndRatio,elementsCountAlong,geometric=True):
-    '''
-    returns common ratio ro common difference for radius change.
-    :param radius: cylinder base radius
-    :param geometric: if True the radius change as r_n+1=r_n*ratio otherwise r_n+1 = r_n + ratio
-    :return: common ratio (difference) and type of progression (either geometric or arithmetic).
-    '''
-    if geometric:
-        ratio = math.pow(radiusEndRatio, 1.0 / elementsCountAlong)
-        progression = ConeBaseProgression.GEOMETRIC_PROGRESSION
-    else:
-        ratio = (radiusEndRatio * radius - radius) / elementsCountAlong
-        progression = ConeBaseProgression.ARITHMETIC_PROGRESSION
-
-    return ratio, progression
-=======
-        meshRefinement.refineAllElementsCubeStandard3d(refineElementsCountAcrossMajor, refineElementsCountAlong, refineElementsCountAcrossMajor)
->>>>>>> 622e1279
+        meshRefinement.refineAllElementsCubeStandard3d(refineElementsCountAcrossMajor, refineElementsCountAlong, refineElementsCountAcrossMajor)